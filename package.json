--- conflicted
+++ resolved
@@ -32,23 +32,14 @@
     "string.prototype.matchall": "^4.0.5"
   },
   "devDependencies": {
-<<<<<<< HEAD
-    "@babel/core": "^7.14.3",
-    "@babel/plugin-proposal-class-properties": "^7.13.0",
-    "@babel/plugin-transform-modules-amd": "^7.14.2",
-    "@babel/plugin-transform-template-literals": "^7.13.0",
-    "@babel/plugin-transform-unicode-escapes": "^7.12.13",
-    "@babel/traverse": "^7.14.5",
-    "@types/babel__traverse": "^7.11.1",
-    "@types/jest": "^26.0.23",
-=======
     "@babel/core": "^7.14.6",
     "@babel/plugin-proposal-class-properties": "^7.14.5",
     "@babel/plugin-transform-modules-amd": "^7.14.5",
     "@babel/plugin-transform-template-literals": "^7.14.5",
     "@babel/plugin-transform-unicode-escapes": "^7.14.5",
-    "@glimmer/syntax": "^0.77.6",
->>>>>>> c5eb96fe
+    "@babel/traverse": "^7.14.5",
+    "@types/babel__traverse": "^7.11.1",
+    "@types/jest": "^26.0.23",
     "@types/line-column": "^1.0.0",
     "@types/string.prototype.matchall": "^4.0.0",
     "@typescript-eslint/eslint-plugin": "^4.28.2",
